--- conflicted
+++ resolved
@@ -381,13 +381,7 @@
 
                     // Process character links
                     const { links: characterLinks, ignored } = extractCharacterLinks(message.message);
-<<<<<<< HEAD
-
-
-=======
-                    
-                    
->>>>>>> ce0eabc4
+
                     if (ignored) {
                         // Increase the counter for NOSCRAPED characters
                         lastProcessed[channel].charactersIgnored_Total += 1;
@@ -474,11 +468,7 @@
 
 
 // Main execution
-<<<<<<< HEAD
-console.log('Starting Perchance Comment Scraper 1.5...');
-=======
-console.log('Starting Perchance Comment Scraper 1.4...');
->>>>>>> ce0eabc4
+console.log('Starting Perchance Comment Scraper 1.2...');
 processMessages()
     .then((lastProcessed) => {
         const summary = generateProcessingSummary(lastProcessed);
